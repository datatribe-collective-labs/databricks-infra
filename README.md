# Databricks Infrastructure & Learning Platform

A complete Databricks learning platform with Infrastructure as Code (Terraform) and a comprehensive 5-week data engineering course.

## 🎯 What This Project Offers

- **📚 Complete Databricks Course**: 16 hands-on notebooks covering fundamentals to advanced job orchestration
- **🏗️ Infrastructure as Code**: Terraform configuration for Unity Catalog, users, and permissions
- **🐍 Professional Python Setup**: Poetry dependency management with CLI tools and testing
- **🔧 Development Tools**: Pre-commit hooks, automated testing, and code quality checks
- **🚀 CI/CD Ready**: GitHub Actions for automated deployment and validation

## 🚀 Choose Your Path

### 👨‍💻 I'm a Data Engineer
*"I want to learn Databricks through hands-on notebooks and work with data"*

**➡️ [Follow the Data Engineer Guide](./DataEngineer-readme.md)**

- Focus on learning through 16 course notebooks
- Work directly in Databricks workspace
- No infrastructure complexity
- Start learning immediately

---

### 🏗️ I'm a Data Platform Engineer  
*"I want to manage Databricks infrastructure with Terraform and control the full stack"*

**➡️ [Follow the Data Platform Engineer Guide](./DataPlatformEngineer-readme.md)**

- Manage infrastructure with Terraform
- Control users, groups, and permissions
- Set up CI/CD pipelines
- Full development environment

---

## 📚 Course Overview (5 Weeks, 16 Notebooks)

| Week | Focus | Notebooks | Key Skills |
|------|-------|-----------|------------|
| **1** | Databricks Fundamentals | 4 | Platform mastery, Unity Catalog, cluster management |
| **2** | Data Ingestion | 4 | Files, APIs, databases, cloud storage patterns |  
| **3** | Data Transformations | 3 | Advanced Spark operations, window functions |
| **4** | End-to-End Workflows | 2 | Complete pipeline development |
| **5** | Job Orchestration | 3 | Production automation and monitoring |

## 🏗️ Current Infrastructure

This repository is configured for production deployment:

<<<<<<< HEAD
- **Workspace**: Free Edition with Unity Catalog
- **Authentication**: PAT (Personal Access Token) based
=======
- **Workspace**: Premium Edition with full Terraform management
- **Authentication**: Personal Access Token (PAT) with workspace admin privileges required
>>>>>>> 6c94f3c1
- **CI/CD**: Automated deployments via GitHub Actions
- **Users**: 8 active users (7 admins, 1 student)
- **Groups**: 2 workspace-level groups (platform_admins, platform_students)
- **Catalogs**: 5 Unity Catalogs total
  - 4 shared reference catalogs (sales_dev, sales_prod, marketing_dev, marketing_prod)
  - 1 course catalog (databricks_course) with user-specific schemas
- **Schemas**: 24 total schemas
  - 13 shared reference schemas (bronze, silver, gold, experiments)
  - 3 course shared schemas (shared_bronze, shared_silver, shared_gold)
  - 8 user personal schemas (one per user)
- **Course Content**: 21 notebooks automatically deployed
- **Permissions**: Group-based access control with workspace-level groups

**Important**: For platform engineers managing infrastructure, workspace admin access and PAT authentication are required for full Terraform automation (user/group management, SCIM API access).

## 📞 Support

- **🐛 Issues**: Use GitHub Issues for bugs and feature requests
- **📖 Technical Docs**: See [CLAUDE.md](./CLAUDE.md) for detailed technical guidance
- **💬 Questions**: Check notebook troubleshooting sections

## 📈 Project Status

![GitHub Workflow Status](https://img.shields.io/github/actions/workflow/status/chanukyapekala/databricks-infra/deploy.yml?branch=main)
![Poetry](https://img.shields.io/badge/dependency%20manager-poetry-blue)
![Terraform](https://img.shields.io/badge/infrastructure-terraform-purple)

**Choose your path above and start your Databricks journey!** 🚀<|MERGE_RESOLUTION|>--- conflicted
+++ resolved
@@ -50,13 +50,8 @@
 
 This repository is configured for production deployment:
 
-<<<<<<< HEAD
 - **Workspace**: Free Edition with Unity Catalog
 - **Authentication**: PAT (Personal Access Token) based
-=======
-- **Workspace**: Premium Edition with full Terraform management
-- **Authentication**: Personal Access Token (PAT) with workspace admin privileges required
->>>>>>> 6c94f3c1
 - **CI/CD**: Automated deployments via GitHub Actions
 - **Users**: 8 active users (7 admins, 1 student)
 - **Groups**: 2 workspace-level groups (platform_admins, platform_students)
